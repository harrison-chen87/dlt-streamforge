--- conflicted
+++ resolved
@@ -16,13 +16,9 @@
 from threading import Thread
 import threading
 from flask import jsonify
-<<<<<<< HEAD
-from infrastructure.resource_manager import ResourceManager
-=======
 import sys
 sys.path.append('infrastructure')
 from resource_manager import ResourceManager
->>>>>>> aedc2d1b
 
 # Set up logging
 logging.basicConfig(level=logging.INFO)
@@ -98,17 +94,11 @@
     "path_input": None,
     "selected_dlt_output": None,
     "selected_dlt_mode": None,
-<<<<<<< HEAD
     "duration_hours": 8,  # Default to 8 hours
-    "resource_manager": None,
-    "resources_created": False
-=======
-    "duration_hours": 4,  # Default to 4 hours
     "resource_creation_status": None,
     "resource_cleanup_status": None,
     "warehouse_id": None,
     "warehouse_status": None
->>>>>>> aedc2d1b
 }
 
 # Initialize resource manager
@@ -1348,47 +1338,6 @@
         logger.error(f"Error updating code display: {str(e)}")
         return current_display
 
-<<<<<<< HEAD
-# Add new callbacks for resource management
-@app.callback(
-    Output('resource-status', 'children'),
-    [Input('create-resources-button', 'n_clicks'),
-     Input('cleanup-resources-button', 'n_clicks')],
-    prevent_initial_call=True
-)
-def handle_resource_management(create_clicks, cleanup_clicks):
-    """Handle resource management button clicks."""
-    ctx = dash.callback_context
-    if not ctx.triggered:
-        return ""
-    
-    button_id = ctx.triggered[0]['prop_id'].split('.')[0]
-    
-    if button_id == 'create-resources-button':
-        try:
-            if not status["resource_manager"]:
-                status["resource_manager"] = init_resource_manager()
-            resource_ids = status["resource_manager"].create_resources()
-            status["resources_created"] = True
-            return html.Div([
-                html.P("SQL Warehouse created successfully!", style={'color': DB_COLORS['success']}),
-                html.Pre(json.dumps(resource_ids, indent=2), style=STYLES['code_block'])
-            ])
-        except Exception as e:
-            return html.P(f"Error creating SQL Warehouse: {str(e)}", style={'color': DB_COLORS['primary']})
-    
-    elif button_id == 'cleanup-resources-button':
-        try:
-            if status["resource_manager"]:
-                status["resource_manager"].cleanup_resources()
-                status["resources_created"] = False
-                return html.P("SQL Warehouse cleaned up successfully!", style={'color': DB_COLORS['success']})
-            return html.P("No SQL Warehouse to clean up", style={'color': DB_COLORS['text']})
-        except Exception as e:
-            return html.P(f"Error cleaning up SQL Warehouse: {str(e)}", style={'color': DB_COLORS['primary']})
-    
-    return ""
-=======
 # Infrastructure management callbacks
 @app.callback(
     [Output('infrastructure-status', 'children'),
@@ -1442,7 +1391,6 @@
     except Exception as e:
         error_msg = f"Error: {str(e)}"
         return error_msg, "", {'display': 'none'}
->>>>>>> aedc2d1b
 
 if __name__ == "__main__":
     app.run(debug=True)